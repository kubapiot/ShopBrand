--- conflicted
+++ resolved
@@ -22,24 +22,6 @@
 FOLDER_ID = '1dWsz0Er13-odiXI4OQ6N_Exqg0UVxTS3'
 
 # Query to get files in the specific folder
-
-def display_street_view(latitude, longitude,heading,pitch):
-    iframe_html = f"""
-    <iframe
-    width="600"
-    height="450"
-    style="border:0"
-    loading="lazy"
-    allowfullscreen
-    referrerpolicy="no-referrer-when-downgrade"
-<<<<<<< HEAD
-    src="https://www.google.com/maps/embed/v1/streetview?key={google_api_key}&location={latitude},{longitude}&heading={heading}&pitch={pitch}&fov=80">
-=======
-    src="https://www.google.com/maps/embed/v1/streetview?key=AIzaSyB6uhhLjFn99Tkg1jYlfkelUZvgx_ZilG0&location={latitude},{longitude}&heading={heading}&pitch={pitch}&fov=80">
->>>>>>> 08def58d
-    </iframe>
-    """
-    st.components.v1.html(iframe_html, height=600)
 
 
 st.set_page_config(layout="wide")
